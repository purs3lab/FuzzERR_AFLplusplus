--- conflicted
+++ resolved
@@ -71,12 +71,8 @@
 
 If the goal is to fuzz a dynamic library then there are two options available.
 For both you need to write a small harness that loads and calls the library.
-<<<<<<< HEAD
-Faster is the frida solution: [frida_mode/README.md](../frida_mode/README.md)
-=======
 Then you fuzz this with either frida_mode or qemu_mode, and either use
-`AFL_INST_LIBS=1` or `AFL_QEMU/FRIDA_INST_RANGES`
->>>>>>> da865cbb
+`AFL_INST_LIBS=1` or `AFL_QEMU/FRIDA_INST_RANGES`.
 
 Another, less precise and slower option is using ptrace with debugger interrupt
 instrumentation: [utils/afl_untracer/README.md](../utils/afl_untracer/README.md).
