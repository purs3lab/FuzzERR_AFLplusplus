# American Fuzzy Lop plus plus (afl++)

  <img align="right" src="https://raw.githubusercontent.com/andreafioraldi/AFLplusplus-website/master/static/logo_256x256.png" alt="AFL++ Logo">

  ![Travis State](https://api.travis-ci.com/AFLplusplus/AFLplusplus.svg?branch=stable)

  Release Version: [2.66c](https://github.com/AFLplusplus/AFLplusplus/releases)

  Github Version: 2.66d

  Repository: [https://github.com/AFLplusplus/AFLplusplus](https://github.com/AFLplusplus/AFLplusplus)

  afl++ is maintained by:

  * Marc "van Hauser" Heuse <mh@mh-sec.de>,
  * Heiko "hexcoder-" Eißfeldt <heiko.eissfeldt@hexco.de>,
  * Andrea Fioraldi <andreafioraldi@gmail.com> and
  * Dominik Maier <mail@dmnk.co>.

  Originally developed by Michał "lcamtuf" Zalewski.

  afl++ is a superiour fork to Google's afl - more speed, more and better
  mutations, more and better instrumentation, custom module support, etc.

## Contents

  1. [Features](#important-features-of-afl)
  2. [How to compile and install afl++](#building-and-installing-afl)
  3. [How to fuzz a target](#how-to-fuzz-with-afl)
  4. [Fuzzing binary-only targets](#fuzzing-binary-only-targets)
  5. [Good examples and writeups of afl++ usages](#good-examples-and-writeups)
  6. [Branches](#branches)
  7. [Want to help?](#help-wanted)
  8. [Detailed help and description of afl++](#challenges-of-guided-fuzzing)

## Important features of afl++

  afl++ supports llvm up to version 12, very fast binary fuzzing with QEMU 3.1
  with laf-intel and redqueen, unicorn mode, gcc plugin, full *BSD, Solaris and
  Android support and much, much, much more.

<<<<<<< HEAD
  | Feature/Instrumentation  | afl-gcc | llvm_mode | gcc_plugin | qemu_mode        | unicorn_mode |
  | ------------------------ |:-------:|:---------:|:----------:|:----------------:|:------------:|
  | NeverZero                |    x    |     x(1)  |      (2)   |         x        |       x      |
  | Persistent mode          |         |     x     |     x      | x86[_64]/arm[64] |       x      |
  | LAF-Intel / CompCov      |         |     x     |            | x86[_64]/arm[64] | x86[_64]/arm |
  | CmpLog                   |         |     x     |            | x86[_64]/arm[64] |              |
  | Selective instrumentation|         |     x     |     x      |        (x)(3)    |              |
  | Non-colliding coverage   |         |     x(4)  |            |        (x)(5)    |              |
  | InsTrim                  |         |     x     |            |                  |              |
  | Ngram prev_loc coverage  |         |     x(6)  |            |                  |              |
  | Context coverage         |         |     x     |            |                  |              |
  | Auto dictionary          |         |     x(7)  |            |                  |              |
  | Snapshot LKM support     |         |     x     |            |        (x)(5)    |              |
=======
  | Feature/Instrumentation | afl-gcc | llvm_mode | gcc_plugin | qemu_mode        | unicorn_mode |
  | ----------------------- |:-------:|:---------:|:----------:|:----------------:|:------------:|
  | NeverZero               | x86[_64]|     x(1)  |      (2)   |         x        |       x      |
  | Persistent mode         |         |     x     |     x      | x86[_64]/arm[64] |       x      |
  | LAF-Intel / CompCov     |         |     x     |            | x86[_64]/arm[64] | x86[_64]/arm |
  | CmpLog                  |         |     x     |            | x86[_64]/arm[64] |              |
  | Instrument file list    |         |     x     |     x      |        (x)(3)    |              |
  | Non-colliding coverage  |         |     x(4)  |            |        (x)(5)    |              |
  | InsTrim                 |         |     x     |            |                  |              |
  | Ngram prev_loc coverage |         |     x(6)  |            |                  |              |
  | Context coverage        |         |     x     |            |                  |              |
  | Auto dictionary         |         |     x(7)  |            |                  |              |
  | Snapshot LKM support    |         |     x     |            |        (x)(5)    |              |
>>>>>>> 986af28d

  1. default for LLVM >= 9.0, env var for older version due an efficiency bug in llvm <= 8
  2. GCC creates non-performant code, hence it is disabled in gcc_plugin
  3. partially via AFL_CODE_START/AFL_CODE_END
  4. with pcguard mode and LTO mode for LLVM >= 11
  5. upcoming, development in the branch
  6. not compatible with LTO instrumentation and needs at least LLVM >= 4.1
  7. only in LTO mode with LLVM >= 11

  Among others, the following features and patches have been integrated:

  * NeverZero patch for afl-gcc, llvm_mode, qemu_mode and unicorn_mode which prevents a wrapping map value to zero, increases coverage
  * Persistent mode and deferred forkserver for qemu_mode
  * Unicorn mode which allows fuzzing of binaries from completely different platforms (integration provided by domenukk)
  * The new CmpLog instrumentation for LLVM and QEMU inspired by [Redqueen](https://www.syssec.ruhr-uni-bochum.de/media/emma/veroeffentlichungen/2018/12/17/NDSS19-Redqueen.pdf)
  * Win32 PE binary-only fuzzing with QEMU and Wine
  * AFLfast's power schedules by Marcel Böhme: [https://github.com/mboehme/aflfast](https://github.com/mboehme/aflfast)
  * The MOpt mutator: [https://github.com/puppet-meteor/MOpt-AFL](https://github.com/puppet-meteor/MOpt-AFL)
  * LLVM mode Ngram coverage by Adrian Herrera [https://github.com/adrianherrera/afl-ngram-pass](https://github.com/adrianherrera/afl-ngram-pass)
  * InsTrim, an effective CFG llvm_mode instrumentation implementation for large targets: [https://github.com/csienslab/instrim](https://github.com/csienslab/instrim)
  * C. Holler's afl-fuzz Python mutator module: [https://github.com/choller/afl](https://github.com/choller/afl)
  * Custom mutator by a library (instead of Python) by kyakdan
  * LAF-Intel/CompCov support for llvm_mode, qemu_mode and unicorn_mode (with enhanced capabilities)
  * Radamsa and hongfuzz mutators (as custom mutators).
  * QBDI mode to fuzz android native libraries via Quarkslab's [QBDI](https://github.com/QBDI/QBDI) framework

  A more thorough list is available in the [PATCHES](docs/PATCHES.md) file.

  So all in all this is the best-of afl that is out there :-)

  For new versions and additional information, check out:
  [https://github.com/AFLplusplus/AFLplusplus](https://github.com/AFLplusplus/AFLplusplus)

  To compare notes with other users or get notified about major new features,
  send a mail to <afl-users+subscribe@googlegroups.com>.

  See [docs/QuickStartGuide.md](docs/QuickStartGuide.md) if you don't have time to
  read this file.

## Branches

  The following branches exist:

  * [stable/trunk](https://github.com/AFLplusplus/AFLplusplus/) : stable state of afl++ - it is synced from dev from time to
    time when we are satisfied with it's stability
  * [dev](https://github.com/AFLplusplus/AFLplusplus/tree/dev) : development state of afl++ - bleeding edge and you might catch a
    checkout which does not compile or has a bug. *We only accept PRs in dev!!*
  * (any other) : experimental branches to work on specific features or testing
    new functionality or changes.

  For releases, please see the [Releases](https://github.com/AFLplusplus/AFLplusplus/releases) tab.

## Help wanted

We are happy to be part of [Google Summer of Code 2020](https://summerofcode.withgoogle.com/organizations/5100744400699392/)! :-)

We have several ideas we would like to see in AFL++ to make it even better.
However, we already work on so many things that we do not have the time for
all the big ideas.

This can be your way to support and contribute to AFL++ - extend it to
something cool.

We have an idea list in [docs/ideas.md](docs/ideas.md).

For everyone who wants to contribute (and send pull requests) please read
[CONTRIBUTING.md](CONTRIBUTING.md) before your submit.

## Building and installing afl++

An easy way to install afl++ with everything compiled is available via docker:
You can use the [Dockerfile](Dockerfile) (which has gcc-10 and clang-11 -
hence afl-clang-lto is available!) or just pull directly from the docker hub:
```shell
docker pull aflplusplus/aflplusplus
docker run -ti -v /location/of/your/target:/src aflplusplus/aflplusplus
```
This image is automatically generated when a push to the stable repo happens.
You will find your target source code in /src in the container.

If you want to build afl++ yourself you have many options.
The easiest is to build and install everything:

```shell
sudo apt install build-essential libtool-bin python3-dev automake flex bison libglib2.0-dev libpixman-1-dev clang python3-setuptools llvm
make distrib
sudo make install
```
It is recommended to install the newest available gcc, clang and llvm-dev
possible in your distribution!

Note that "make distrib" also builds llvm_mode, qemu_mode, unicorn_mode and
more. If you just want plain afl++ then do "make all", however compiling and
using at least llvm_mode is highly recommended for much better results -
hence in this case

```shell
make source-only
```
is what you should choose.

These build targets exist:

* all: just the main afl++ binaries
* binary-only: everything for binary-only fuzzing: qemu_mode, unicorn_mode, libdislocator, libtokencap
* source-only: everything for source code fuzzing: llvm_mode, libdislocator, libtokencap
* distrib: everything (for both binary-only and source code fuzzing)
* man: creates simple man pages from the help option of the programs
* install: installs everything you have compiled with the build options above
* clean: cleans everything compiled, not downloads (unless not on a checkout)
* deepclean: cleans everything including downloads
* code-format: format the code, do this before you commit and send a PR please!
* tests: runs test cases to ensure that all features are still working as they should
* unit: perform unit tests (based on cmocka)
* help: shows these build options

[Unless you are on Mac OS X](https://developer.apple.com/library/archive/qa/qa1118/_index.html) you can also build statically linked versions of the 
afl++ binaries by passing the STATIC=1 argument to make:

```shell
make all STATIC=1
```

These build options exist:

* STATIC - compile AFL++ static
* ASAN_BUILD - compiles with memory sanitizer for debug purposes
* PROFILING - compile with profiling information (gprof)
* NO_PYTHON - disable python support
* AFL_NO_X86 - if compiling on non-intel/amd platforms
* LLVM_CONFIG - if your distro doesn't use the standard name for llvm-config (e.g. Debian)

e.g.: make ASAN_BUILD=1

## Good examples and writeups

Here are some good writeups to show how to effectively use AFL++:

 * [https://aflplus.plus/docs/tutorials/libxml2_tutorial/](https://aflplus.plus/docs/tutorials/libxml2_tutorial/)
 * [https://bananamafia.dev/post/gb-fuzz/](https://bananamafia.dev/post/gb-fuzz/)
 * [https://securitylab.github.com/research/fuzzing-challenges-solutions-1](https://securitylab.github.com/research/fuzzing-challenges-solutions-1)
 * [https://securitylab.github.com/research/fuzzing-software-2](https://securitylab.github.com/research/fuzzing-software-2)
 * [https://securitylab.github.com/research/fuzzing-sockets-FTP](https://securitylab.github.com/research/fuzzing-sockets-FTP)

If you are interested in fuzzing structured data (where you define what the
structure is), these links have you covered:
 * Superion for afl++: [https://github.com/adrian-rt/superion-mutator](https://github.com/adrian-rt/superion-mutator)
 * libprotobuf raw: [https://github.com/bruce30262/libprotobuf-mutator_fuzzing_learning/tree/master/4_libprotobuf_aflpp_custom_mutator](https://github.com/bruce30262/libprotobuf-mutator_fuzzing_learning/tree/master/4_libprotobuf_aflpp_custom_mutator)
 * libprotobuf for old afl++ API: [https://github.com/thebabush/afl-libprotobuf-mutator](https://github.com/thebabush/afl-libprotobuf-mutator)

If you find other good ones, please send them to us :-)

## How to fuzz with afl++

The following describes how to fuzz with a target if source code is available.
If you have a binary-only target please skip to [#Instrumenting binary-only apps](#Instrumenting binary-only apps)

Fuzzing source code is a three step process.

1. compile the target with a special compiler that prepares the target to be
   fuzzed efficiently. This step is called "instrumenting a target".
2. Prepare the fuzzing by selecting and optimizing the input corpus for the
   target.
3. perform the fuzzing of the target by randomly mutating input and assessing
   if a generated input was processed in a new path in the target binary.

### 1. Instrumenting that target

#### a) Selecting the best afl++ compiler for instrumenting the target

afl++ comes with different compilers and instrumentation options.
The following evaluation flow will help you to select the best possible.

It is highly recommended to have the newest llvm version possible installed,
anything below 9 is not recommended.

```
+--------------------------------+
| clang/clang++ 11+ is available | --> use afl-clang-lto and afl-clang-lto++
+--------------------------------+     see [llvm/README.lto.md](llvm/README.lto.md)
    |
    | if not, or if the target fails with afl-clang-lto/++
    |
    v
+---------------------------------+
| clang/clang++ 3.3+ is available | --> use afl-clang-fast and afl-clang-fast++
+---------------------------------+     see [llvm/README.md](llvm/README.md)
    |
    | if not, or if the target fails with afl-clang-fast/++
    |
    v
 +--------------------------------+
 | if you want to instrument only | -> use afl-gcc-fast and afl-gcc-fast++
 | parts of the target            |    see [gcc_plugin/README.md](gcc_plugin/README.md) and
 +--------------------------------+    [gcc_plugin/README.instrument_list.md](gcc_plugin/README.instrument_list.md)
    |
    | if not, or if you do not have a gcc with plugin support
    |
    v
   use afl-gcc and afl-g++ (or afl-clang and afl-clang++)
```

Clickable README links for the chosen compiler:

  * [afl-clang-lto](llvm/README.lto.md)
  * [afl-clang-fast](llvm/README.md)
  * [afl-gcc-fast](gcc_plugin/README.md)
  * afl-gcc has no README as it has no features

#### b) Selecting instrumentation options

The following options are available when you instrument with afl-clang-fast or
afl-clang-lto:

 * Splitting integer, string, float and switch comparisons so afl++ can easier
   solve these. This is an important option if you do not have a very good
   and large input corpus. This technique is called laf-intel or COMPCOV.
   To use this set the following environment variable before compiling the
   target: `export AFL_LLVM_LAF_ALL=1`
   You can read more about this in [llvm/README.laf-intel.md](llvm/README.laf-intel.md)
 * A different technique (and usually a bit better than laf-intel) is to
   instrument the target so that any compare values in the target are sent to
   afl++ which then tries to put this value into the fuzzing data at different
   locations. This technique is very fast and good - if the target does not
   transform input data before comparison. Therefore this technique is called
   `input to state` or `redqueen`.
   If you want to use this technique, then you have to compile the target
   twice, once specifically with/for this mode, and pass this binary to afl-fuzz
   via the `-c` parameter.
   You can read more about this in [llvm_mode/README.cmplog.md](llvm_mode/README.cmplog.md)

If you use afl-clang-fast, afl-clang-lto or afl-gcc-fast you have the option to
selectively only instrument parts of the target that you are interested in:

 * To instrument only those parts of the target that you are interested in
   create a file with all the filenames of the source code that should be
   instrumented.
   For afl-clang-lto and afl-gcc-fast - or afl-clang-fast if either the clang
   version is below 7 or the CLASSIC instrumentation is used - just put one
   filename or function per line (no directory information necessary for
   filenames9, and either set `export AFL_LLVM_ALLOWLIST=allowlist.txt` **or**
   `export AFL_LLVM_DENYLIST=denylist.txt` - depending on if you want per
   default to instrument unless noted (DENYLIST) or not perform instrumentation
   unless requested (ALLOWLIST).
   **NOTE:** In optimization functions might be inlined and then not match!
   see [llvm_mode/README.instrument_list.md](llvm_mode/README.instrument_list.md)
   For afl-clang-fast > 6.0 or if PCGUARD instrumentation is used then use the
   llvm sancov allow-list feature: [http://clang.llvm.org/docs/SanitizerCoverage.html](http://clang.llvm.org/docs/SanitizerCoverage.html)
   The llvm sancov format works with the allowlist/denylist feature of afl++
   however afl++ is more flexible in the format.

There are many more options and modes available however these are most of the
time less effective. See:
 * [llvm_mode/README.ctx.md](llvm_mode/README.ctx.md)
 * [llvm_mode/README.ngram.md](llvm_mode/README.ngram.md)
 * [llvm_mode/README.instrim.md](llvm_mode/README.instrim.md)
 * [llvm_mode/README.neverzero.md](llvm_mode/README.neverzero.md)

#### c) Modify the target

If the target has features that makes fuzzing more difficult, e.g.
checksums, HMAC etc. then modify the source code so that this is
removed.
This can even be done for productional source code be eliminating
these checks within this specific defines:

```
#ifdef FUZZING_BUILD_MODE_UNSAFE_FOR_PRODUCTION
  // say that the checksum or HMAC was fine - or whatever is required
  // to eliminate the need for the fuzzer to guess the right checksum
  return 0;
#endif
```

#### d) Instrument the target

In this step the target source code is compiled so that it can be fuzzed.

Basically you have to tell the target build system that the selected afl++
compiler is used. Also - if possible - you should always configure the
build system that the target is compiled statically and not dynamically.
How to do this is described below.

Then build the target. (Usually with `make`)

##### configure

For `configure` build systems this is usually done by:
`CC=afl-clang-fast CXX=afl-clang-fast++ ./configure --disable-shared`

Note that if you are using the (better) afl-clang-lto compiler you also have to
set AR to llvm-ar[-VERSION] and RANLIB to llvm-ranlib[-VERSION] - as it is
described in [llvm/README.lto.md](llvm/README.lto.md)

##### cmake

For `configure` build systems this is usually done by:
`mkdir build; cd build; CC=afl-clang-fast CXX=afl-clang-fast++ cmake ..`

Some cmake scripts require something like `-DCMAKE_CC=... -DCMAKE_CXX=...`
or `-DCMAKE_C_COMPILER=... DCMAKE_CPP_COMPILER=...` instead.

Note that if you are using the (better) afl-clang-lto compiler you also have to
set AR to llvm-ar[-VERSION] and RANLIB to llvm-ranlib[-VERSION] - as it is
described in [llvm/README.lto.md](llvm/README.lto.md)

##### other build systems or if configure/cmake didn't work

Sometimes cmake and configure do not pick up the afl++ compiler, or the
ranlib/ar that is needed - because this was just not foreseen by the developer
of the target. Or they have non-standard options. Figure out if there is a 
non-standard way to set this, otherwise set up the build normally and edit the
generated build environment afterwards manually to point to the right compiler
(and/or ranlib and ar).

#### d) Better instrumentation

If you just fuzz a target program as-is you are wasting a great opportunity for
much more fuzzing speed.

This requires the usage of afl-clang-lto or afl-clang-fast.

This is the so-called `persistent mode`, which is much, much faster but
requires that you code a source file that is specifically calling the target
functions that you want to fuzz, plus a few specific afl++ functions around
it. See [llvm_mode/README.persistent_mode.md](llvm_mode/README.persistent_mode.md) for details.

Basically if you do not fuzz a target in persistent mode then you are just
doing it for a hobby and not professionally :-)

### 2. Preparing the fuzzing

As you fuzz the target with mutated input, having as diverse inputs for the
target as possible improves the efficiency a lot.

#### a) Collect inputs
Try to gather valid inputs for the target from wherever you can. E.g. if it is
the PNG picture format try to find as many png files as possible, e.g. from
reported bugs, test suites, random downloads from the internet, unit test
case data - from all kind of PNG software.

If the input format is not known, you can also modify a target program to write
away normal data it receives and processes to a file and use these.

#### b) Making the input corpus unique

Use the afl++ tool `afl-cmin` to remove inputs from the corpus that do not
produce a new path in the target.

Put all files from step a) into one directory, e.g. INPUTS.

If the target program is to be called by fuzzing as `bin/target -d INPUTFILE`
the run afl-cmin like this:
`afl-cmin -i INPUTS -o INPUTS_UNIQUE -- bin/target -d @@`
Note that the INPUTFILE argument that the target program would read from has to be set as `@@`.

If the target reads from stdin instead, just omit  the `@@` as this is the
default.

#### c) Minimizing all corpus files

The shorter the input files that still traverse the same path
within the target, the better the fuzzing will be. This is done with `afl-tmin`
however it is a long process as this has to be done for every file:

```
mkdir input
cd INPUTS_UNIQUE
for i in *; do
  afl-tmin -i "$i" -o "../input/$i" -- bin/target -d @@
done
```

This can also be parallelized, e.g. with `parallel`

#### Done!

The INPUTS_UNIQUE/ directory from step b) - or even better the directory input/ 
if you minimized the corpus in step c) - is the resulting input corpus directory
to be used in fuzzing! :-)

### 3. Fuzzing the target

In this final step we fuzz the target.
There are not that many useful options to run the target - unless you want to
use many CPU cores/threads for the fuzzing, which will make the fuzzing much
more useful.

If you just use one CPU for fuzzing, then you are fuzzing just for fun and not
seriously :-)

Pro tip: load the [afl++ snapshot module](https://github.com/AFLplusplus/AFL-Snapshot-LKM) 
before the start of afl-fuzz as this improves performance by a x2 speed increase!

#### a) Running afl-fuzz

Before to do even a test run of afl-fuzz execute `sudo afl-system-config` (on
the host if you execute afl-fuzz in a docker container). This reconfigures the
system for optimal speed - which afl-fuzz checks and bails otherwise.
Set `export AFL_SKIP_CPUFREQ=1` for afl-fuzz to skip this check if you cannot run
afl-system-config with root privileges on the host for whatever reason.

If you have an input corpus from step 2 then specify this directory with the `-i`
option. Otherwise create a new directory and create a file with any content
as test data in there.

If you do not want anything special, the defaults are already usually best,
hence all you need is to specify the seed input directory with the result of
step [2. Collect inputs](#a)a-collect-inputs)):
`afl-fuzz -i input -o output -- bin/target -d @@`
Note that the directory specified with -o will be created if it does not exist.

If you need to stop and re-start the fuzzing, use the same command line options
(or even change them by selecting a different power schedule or another
mutation mode!) and switch the input directory with a dash (`-`):
`afl-fuzz -i - -o output -- bin/target -d @@`

Note that afl-fuzz enforces memory limits to prevent the system to run out
of memory. By default this is 50MB for a process. If this is too little for
the target (which you can usually see by afl-fuzz bailing with the message
that it could not connect to the forkserver), then you can increase this
with the `-m` option, the value is in MB. To disable any memory limits
(beware!) set `-m 0` - which is usually required for ASAN compiled targets.

Adding a dictionary is helpful. See the [dictionaries/](dictionaries/) if
something is already included for your data format, and tell afl-fuzz to load
that dictionary by adding `-x dictionaries/FORMAT.dict`. With afl-clang-lto
you have an autodictionary generation for which you need to do nothing except
to use afl-clang-lto as the compiler. You also have the option to generate
a dictionary yourself, see [libtokencap/README.md](libtokencap/README.md).

afl-fuzz has a variety of options that help to workaround target quirks like
specific locations for the input file (`-f`), not performing deterministic
fuzzing (`-d`) and many more. Check out `afl-fuzz -h`.

afl-fuzz never stops fuzzing. To terminate afl++ simply press Control-C.

When you start afl-fuzz you will see a user interface that shows what the status
is:
![docs/screenshot.png](docs/screenshot.png)

All labels are explained in [docs/status_screen.md](docs/status_screen.md).

#### b) Using multiple cores/threads

If you want to seriously fuzz then use as many cores/threads as possible to
fuzz your target.

On the same machine - due to the design of how afl++ works - there is a maximum
number of CPU cores/threads that are useful, use more and the overall performance
degrades instead. This value depends on the target and the limit is between 48
and 96 cores/threads per machine.

There should be one main fuzzer (`-M main` option) and as many secondary
fuzzers (eg `-S variant1`) as you have cores that you use.
Every -M/-S entry needs a unique name (that can be whatever), however the same
-o output directory location has to be used for all instances.

For every secondary fuzzer there should be a variation, e.g.:
 * one should fuzz the target that was compiled differently: with sanitizers
   activated (`export AFL_USE_ASAN=1 ; export AFL_USE_UBSAN=1 ;
   export AFL_USE_CFISAN=1 ; `
 * one should fuzz the target with CMPLOG/redqueen (see above)
 * one to three should fuzz a target compiled with laf-intel/COMPCOV (see above).

All other secondaries should be used like this:
 * A third to a half with the MOpt mutator enabled: `-L 0`
 * run with a different power schedule, available are:
   `explore (default), fast, coe, lin, quad, exploit, mmopt, rare, seek`
   which you can set with e.g. `-p seek`

You can also use different fuzzers.
If you are using afl spinoffs or afl conforming fuzzers, then just use the
same -o directory and give it a unique `-S` name.
Examples are:
 * [Angora](https://github.com/AngoraFuzzer/Angora)
 * [Untracer](https://github.com/FoRTE-Research/UnTracer-AFL)
 * [AFLsmart](https://github.com/aflsmart/aflsmart)
 * [FairFuzz](https://github.com/carolemieux/afl-rb)
 * [Neuzz](https://github.com/Dongdongshe/neuzz)

A long list can be found at [https://github.com/Microsvuln/Awesome-AFL](https://github.com/Microsvuln/Awesome-AFL)

However you can also sync afl++ with honggfuzz, libfuzzer, entropic, etc.
Just show the main fuzzer (-M) with the `-F` option where the queue
directory of a different fuzzer is, e.g. `-F /src/target/honggfuzz`.

#### c) The status of the fuzz campaign

afl++ comes with the `afl-whatsup` script to show the status of the fuzzing
campaign.

Just supply the directory that afl-fuzz is given with the -o option and
you will see a detailed status of every fuzzer in that campaign plus
a summary.

To have only the summary use the `-s` switch e.g.: `afl-whatsup -s output/`

#### d) Checking the coverage of the fuzzing

The `paths found` value is a bad indicator how good the coverage is.
It is better to check out the exact lines of code that have been reached -
and which have not been found so far.

An "easy" helper script for this is [https://github.com/vanhauser-thc/afl-cov](https://github.com/vanhauser-thc/afl-cov),
just follow the README of that seperate project.

If you see that an important area or a feature has not been covered so far then
try to find an input that is able to reach that and start a new secondary in
that fuzzing campaign with that seed as input, let it run for a few minutes,
then terminate it. The main node will pick it up and make it available to the
other secondary nodes over time. Set `export AFL_NO_AFFINITY=1` if you have no
free core.

#### e) How long to fuzz a target?

This is a difficult question.
Basically if no new path is found for a long time (e.g. for a day or a week)
then you can expect that your fuzzing won't be fruitful anymore.
However often this just means that you should switch out secondaries for
others, e.g. custom mutator modules, sync to very different fuzzers, etc.

#### f) Improve the speed!

 * Use [persistent mode](llvm_mode/README.persistent_mode.md) (x2-x20 speed increase)
 * If you do not use shmem persistent mode, use `AFL_TMPDIR` to point the input file on a tempfs location, see [docs/env_variables.md](docs/env_variables.md)
 * Linux: Use the [afl++ snapshot module](https://github.com/AFLplusplus/AFL-Snapshot-LKM) (x2 speed increase)
 * Linux: Improve kernel performance: modify `/etc/default/grub`, set `GRUB_CMDLINE_LINUX_DEFAULT="ibpb=off ibrs=off kpti=off l1tf=off mds=off mitigations=off no_stf_barrier noibpb noibrs nopcid nopti nospec_store_bypass_disable nospectre_v1 nospectre_v2 pcid=off pti=off spec_store_bypass_disable=off spectre_v2=off stf_barrier=off"`; then `update-grub` and `reboot` (warning: makes the system more insecure)
 * Linux: Running on an `ext2` filesystem with `noatime` mount option will be a bit faster than on any other journaling filesystem
 * Use your cores! [3.b) Using multiple cores/threads](#b-using-multiple-coresthreads)

### The End

Check out the [docs/FAQ](docs/FAQ.md) if it maybe answers your question (that
you might not even have known you had ;-) ).

This is basically all you need to know to professionally run fuzzing campaigns.
If you want to know more, the rest of this README and the tons of texts in
[docs/](docs/) will have you covered.

Note that there are also a lot of tools out there that help fuzzing with afl++
(some might be deprecated or unsupported):

Minimization of test cases:
 * [afl-pytmin](https://github.com/ilsani/afl-pytmin) - a wrapper for afl-tmin that tries to speed up the process of the minimization of test case by using many CPU cores.
 * [afl-ddmin-mod](https://github.com/MarkusTeufelberger/afl-ddmin-mod) - a variation of afl-tmin based on the ddmin algorithm. 
 * [halfempty](https://github.com/googleprojectzero/halfempty) -  is a fast utility for minimizing test cases by Tavis Ormandy based on parallelization. 

Distributed execution:
 * [disfuzz-afl](https://github.com/MartijnB/disfuzz-afl) - distributed fuzzing for AFL.
 * [AFLDFF](https://github.com/quantumvm/AFLDFF) - AFL distributed fuzzing framework.
 * [afl-launch](https://github.com/bnagy/afl-launch) - a tool for the execution of many AFL instances.
 * [afl-mothership](https://github.com/afl-mothership/afl-mothership) - management and execution of many synchronized AFL fuzzers on AWS cloud.
 * [afl-in-the-cloud](https://github.com/abhisek/afl-in-the-cloud) - another script for running AFL in AWS.

Deployment, management, monitoring, reporting
 * [afl-other-arch](https://github.com/shellphish/afl-other-arch) - is a set of patches and scripts for easily adding support for various non-x86 architectures for AFL.
 * [afl-trivia](https://github.com/bnagy/afl-trivia) - a few small scripts to simplify the management of AFL.
 * [afl-monitor](https://github.com/reflare/afl-monitor) - a script for monitoring AFL.
 * [afl-manager](https://github.com/zx1340/afl-manager) - a web server on Python for managing multi-afl.
 * [afl-remote](https://github.com/block8437/afl-remote) - a web server for the remote management of AFL instances.

Crash processing
 * [afl-utils](https://gitlab.com/rc0r/afl-utils) - a set of utilities for automatic processing/analysis of crashes and reducing the number of test cases.
 * [afl-crash-analyzer](https://github.com/floyd-fuh/afl-crash-analyzer) - another crash analyzer for AFL.
 * [fuzzer-utils](https://github.com/ThePatrickStar/fuzzer-utils) - a set of scripts for the analysis of results.
 * [atriage](https://github.com/Ayrx/atriage) - a simple triage tool.
 * [afl-kit](https://github.com/kcwu/afl-kit) - afl-cmin on Python.
 * [AFLize](https://github.com/d33tah/aflize) - a tool that automatically generates builds of debian packages suitable for AFL.
 * [afl-fid](https://github.com/FoRTE-Research/afl-fid) - a set of tools for working with input data.

## Fuzzing binary-only targets

When source code is *NOT* available, afl++ offers various support for fast,
on-the-fly instrumentation of black-box binaries. 

### QEMU

For linux programs and it's libraries this is accomplished with a version of
QEMU running in the lesser-known "user space emulation" mode.
QEMU is a project separate from AFL, but you can conveniently build the
feature by doing:
```shell
cd qemu_mode
./build_qemu_support.sh
```
For additional instructions and caveats, see [qemu_mode/README.md](qemu_mode/README.md).
If possible you should use the persistent mode, see [qemu_mode/README.persistent.md](qemu_mode/README.persistent.md).
The mode is approximately 2-5x slower than compile-time instrumentation, and is
less conducive to parallelization.

If [afl-dyninst](https://github.com/vanhauser-thc/afl-dyninst) works for
your binary, then you can use afl-fuzz normally and it will have twice
the speed compared to qemu_mode (but slower than persistent mode).

### Unicorn

For non-Linux binaries you can use afl++'s unicorn mode which can emulate
anything you want - for the price of speed and the user writing scripts.
See [unicorn_mode](unicorn_mode/README.md).

It can be easily build by:
```shell
cd unicorn_mode
./build_unicorn_support.sh
```

### Shared libraries

If the goal is to fuzz a dynamic library then there are two options available.
For both you need to write a small hardness that loads and calls the library.
Faster is the frida solution: [examples/afl_frida/README.md](examples/afl_frida/README.md)

Another, less precise and slower option is using ptrace with debugger interrupt
instrumentation: [examples/afl_untracer/README.md](examples/afl_untracer/README.md)

### More

A more comprehensive description of these and other options can be found in
[docs/binaryonly_fuzzing.md](docs/binaryonly_fuzzing.md)

## Challenges of guided fuzzing

Fuzzing is one of the most powerful and proven strategies for identifying
security issues in real-world software; it is responsible for the vast
majority of remote code execution and privilege escalation bugs found to date
in security-critical software.

Unfortunately, fuzzing is also relatively shallow; blind, random mutations
make it very unlikely to reach certain code paths in the tested code, leaving
some vulnerabilities firmly outside the reach of this technique.

There have been numerous attempts to solve this problem. One of the early
approaches - pioneered by Tavis Ormandy - is corpus distillation. The method
relies on coverage signals to select a subset of interesting seeds from a
massive, high-quality corpus of candidate files, and then fuzz them by
traditional means. The approach works exceptionally well but requires such
a corpus to be readily available. In addition, block coverage measurements
provide only a very simplistic understanding of the program state and are less
useful for guiding the fuzzing effort in the long haul.

Other, more sophisticated research has focused on techniques such as program
flow analysis ("concolic execution"), symbolic execution, or static analysis.
All these methods are extremely promising in experimental settings, but tend
to suffer from reliability and performance problems in practical uses - and
currently do not offer a viable alternative to "dumb" fuzzing techniques.

## Background: The afl-fuzz approach

American Fuzzy Lop is a brute-force fuzzer coupled with an exceedingly simple
but rock-solid instrumentation-guided genetic algorithm. It uses a modified
form of edge coverage to effortlessly pick up subtle, local-scale changes to
program control flow.

Simplifying a bit, the overall algorithm can be summed up as:

  1) Load user-supplied initial test cases into the queue,

  2) Take the next input file from the queue,

  3) Attempt to trim the test case to the smallest size that doesn't alter
     the measured behavior of the program,

  4) Repeatedly mutate the file using a balanced and well-researched variety
     of traditional fuzzing strategies,

  5) If any of the generated mutations resulted in a new state transition
     recorded by the instrumentation, add mutated output as a new entry in the
     queue.

  6) Go to 2.

The discovered test cases are also periodically culled to eliminate ones that
have been obsoleted by newer, higher-coverage finds; and undergo several other
instrumentation-driven effort minimization steps.

As a side result of the fuzzing process, the tool creates a small,
self-contained corpus of interesting test cases. These are extremely useful
for seeding other, labor- or resource-intensive testing regimes - for example,
for stress-testing browsers, office applications, graphics suites, or
closed-source tools.

The fuzzer is thoroughly tested to deliver out-of-the-box performance far
superior to blind fuzzing or coverage-only tools.

## Help: Choosing initial test cases

To operate correctly, the fuzzer requires one or more starting file that
contains a good example of the input data normally expected by the targeted
application. There are two basic rules:

  - Keep the files small. Under 1 kB is ideal, although not strictly necessary.
    For a discussion of why size matters, see [perf_tips.md](docs/perf_tips.md).

  - Use multiple test cases only if they are functionally different from
    each other. There is no point in using fifty different vacation photos
    to fuzz an image library.

You can find many good examples of starting files in the testcases/ subdirectory
that comes with this tool.

PS. If a large corpus of data is available for screening, you may want to use
the afl-cmin utility to identify a subset of functionally distinct files that
exercise different code paths in the target binary.

## Help: Interpreting output

See the [docs/status_screen.md](docs/status_screen.md) file for information on
how to interpret the displayed stats and monitor the health of the process. Be
sure to consult this file especially if any UI elements are highlighted in red.

The fuzzing process will continue until you press Ctrl-C. At a minimum, you want
to allow the fuzzer to complete one queue cycle, which may take anywhere from a
couple of hours to a week or so.

There are three subdirectories created within the output directory and updated
in real-time:

  - queue/   - test cases for every distinctive execution path, plus all the
               starting files given by the user. This is the synthesized corpus
               mentioned in section 2.

               Before using this corpus for any other purposes, you can shrink
               it to a smaller size using the afl-cmin tool. The tool will find
               a smaller subset of files offering equivalent edge coverage.

  - crashes/ - unique test cases that cause the tested program to receive a
               fatal signal (e.g., SIGSEGV, SIGILL, SIGABRT). The entries are 
               grouped by the received signal.

  - hangs/   - unique test cases that cause the tested program to time out. The
               default time limit before something is classified as a hang is
               the larger of 1 second and the value of the -t parameter.
               The value can be fine-tuned by setting AFL_HANG_TMOUT, but this
               is rarely necessary.

Crashes and hangs are considered "unique" if the associated execution paths
involve any state transitions not seen in previously-recorded faults. If a
single bug can be reached in multiple ways, there will be some count inflation
early in the process, but this should quickly taper off.

The file names for crashes and hangs are correlated with the parent, non-faulting
queue entries. This should help with debugging.

When you can't reproduce a crash found by afl-fuzz, the most likely cause is
that you are not setting the same memory limit as used by the tool. Try:

```shell
LIMIT_MB=50
( ulimit -Sv $[LIMIT_MB << 10]; /path/to/tested_binary ... )
```

Change LIMIT_MB to match the -m parameter passed to afl-fuzz. On OpenBSD,
also change -Sv to -Sd.

Any existing output directory can be also used to resume aborted jobs; try:

```shell
./afl-fuzz -i- -o existing_output_dir [...etc...]
```

If you have gnuplot installed, you can also generate some pretty graphs for any
active fuzzing task using afl-plot. For an example of how this looks like,
see [http://lcamtuf.coredump.cx/afl/plot/](http://lcamtuf.coredump.cx/afl/plot/).

## Help: Crash triage

The coverage-based grouping of crashes usually produces a small data set that
can be quickly triaged manually or with a very simple GDB or Valgrind script.
Every crash is also traceable to its parent non-crashing test case in the
queue, making it easier to diagnose faults.

Having said that, it's important to acknowledge that some fuzzing crashes can be
difficult to quickly evaluate for exploitability without a lot of debugging and
code analysis work. To assist with this task, afl-fuzz supports a very unique
"crash exploration" mode enabled with the -C flag.

In this mode, the fuzzer takes one or more crashing test cases as the input
and uses its feedback-driven fuzzing strategies to very quickly enumerate all
code paths that can be reached in the program while keeping it in the
crashing state.

Mutations that do not result in a crash are rejected; so are any changes that
do not affect the execution path.

The output is a small corpus of files that can be very rapidly examined to see
what degree of control the attacker has over the faulting address, or whether
it is possible to get past an initial out-of-bounds read - and see what lies
beneath.

Oh, one more thing: for test case minimization, give afl-tmin a try. The tool
can be operated in a very simple way:

```shell
./afl-tmin -i test_case -o minimized_result -- /path/to/program [...]
```

The tool works with crashing and non-crashing test cases alike. In the crash
mode, it will happily accept instrumented and non-instrumented binaries. In the
non-crashing mode, the minimizer relies on standard afl++ instrumentation to make
the file simpler without altering the execution path.

The minimizer accepts the -m, -t, -f and @@ syntax in a manner compatible with
afl-fuzz.

Another tool in afl++ is the afl-analyze tool. It takes an input
file, attempts to sequentially flip bytes, and observes the behavior of the
tested program. It then color-codes the input based on which sections appear to
be critical, and which are not; while not bulletproof, it can often offer quick
insights into complex file formats. More info about its operation can be found
near the end of [docs/technical_details.md](docs/technical_details.md).

## Going beyond crashes

Fuzzing is a wonderful and underutilized technique for discovering non-crashing
design and implementation errors, too. Quite a few interesting bugs have been
found by modifying the target programs to call abort() when say:

  - Two bignum libraries produce different outputs when given the same
    fuzzer-generated input,

  - An image library produces different outputs when asked to decode the same
    input image several times in a row,

  - A serialization / deserialization library fails to produce stable outputs
    when iteratively serializing and deserializing fuzzer-supplied data,

  - A compression library produces an output inconsistent with the input file
    when asked to compress and then decompress a particular blob.

Implementing these or similar sanity checks usually takes very little time;
if you are the maintainer of a particular package, you can make this code
conditional with `#ifdef FUZZING_BUILD_MODE_UNSAFE_FOR_PRODUCTION` (a flag also
shared with libfuzzer and honggfuzz) or `#ifdef __AFL_COMPILER` (this one is
just for AFL).

## Common-sense risks

Please keep in mind that, similarly to many other computationally-intensive
tasks, fuzzing may put a strain on your hardware and on the OS. In particular:

  - Your CPU will run hot and will need adequate cooling. In most cases, if
    cooling is insufficient or stops working properly, CPU speeds will be
    automatically throttled. That said, especially when fuzzing on less
    suitable hardware (laptops, smartphones, etc), it's not entirely impossible
    for something to blow up.

  - Targeted programs may end up erratically grabbing gigabytes of memory or
    filling up disk space with junk files. afl++ tries to enforce basic memory
    limits, but can't prevent each and every possible mishap. The bottom line
    is that you shouldn't be fuzzing on systems where the prospect of data loss
    is not an acceptable risk.

  - Fuzzing involves billions of reads and writes to the filesystem. On modern
    systems, this will be usually heavily cached, resulting in fairly modest
    "physical" I/O - but there are many factors that may alter this equation.
    It is your responsibility to monitor for potential trouble; with very heavy
    I/O, the lifespan of many HDDs and SSDs may be reduced.

    A good way to monitor disk I/O on Linux is the 'iostat' command:

```shell
    $ iostat -d 3 -x -k [...optional disk ID...]
```

## Known limitations & areas for improvement

Here are some of the most important caveats for AFL:

  - afl++ detects faults by checking for the first spawned process dying due to
    a signal (SIGSEGV, SIGABRT, etc). Programs that install custom handlers for
    these signals may need to have the relevant code commented out. In the same
    vein, faults in child processes spawned by the fuzzed target may evade
    detection unless you manually add some code to catch that.

  - As with any other brute-force tool, the fuzzer offers limited coverage if
    encryption, checksums, cryptographic signatures, or compression are used to
    wholly wrap the actual data format to be tested.

    To work around this, you can comment out the relevant checks (see
    examples/libpng_no_checksum/ for inspiration); if this is not possible,
    you can also write a postprocessor, one of the hooks of custom mutators.
    See [docs/custom_mutators.md](docs/custom_mutators.md) on how to use
    `AFL_CUSTOM_MUTATOR_LIBRARY`

  - There are some unfortunate trade-offs with ASAN and 64-bit binaries. This
    isn't due to any specific fault of afl-fuzz; see [docs/notes_for_asan.md](docs/notes_for_asan.md)
    for tips.

  - There is no direct support for fuzzing network services, background
    daemons, or interactive apps that require UI interaction to work. You may
    need to make simple code changes to make them behave in a more traditional
    way. Preeny may offer a relatively simple option, too - see:
    [https://github.com/zardus/preeny](https://github.com/zardus/preeny)

    Some useful tips for modifying network-based services can be also found at:
    [https://www.fastly.com/blog/how-to-fuzz-server-american-fuzzy-lop](https://www.fastly.com/blog/how-to-fuzz-server-american-fuzzy-lop)

  - Occasionally, sentient machines rise against their creators. If this
    happens to you, please consult [http://lcamtuf.coredump.cx/prep/](http://lcamtuf.coredump.cx/prep/).

Beyond this, see INSTALL for platform-specific tips.

## Special thanks

Many of the improvements to the original afl and afl++ wouldn't be possible
without feedback, bug reports, or patches from:

```
  Jann Horn                             Hanno Boeck
  Felix Groebert                        Jakub Wilk
  Richard W. M. Jones                   Alexander Cherepanov
  Tom Ritter                            Hovik Manucharyan
  Sebastian Roschke                     Eberhard Mattes
  Padraig Brady                         Ben Laurie
  @dronesec                             Luca Barbato
  Tobias Ospelt                         Thomas Jarosch
  Martin Carpenter                      Mudge Zatko
  Joe Zbiciak                           Ryan Govostes
  Michael Rash                          William Robinet
  Jonathan Gray                         Filipe Cabecinhas
  Nico Weber                            Jodie Cunningham
  Andrew Griffiths                      Parker Thompson
  Jonathan Neuschaefer                  Tyler Nighswander
  Ben Nagy                              Samir Aguiar
  Aidan Thornton                        Aleksandar Nikolich
  Sam Hakim                             Laszlo Szekeres
  David A. Wheeler                      Turo Lamminen
  Andreas Stieger                       Richard Godbee
  Louis Dassy                           teor2345
  Alex Moneger                          Dmitry Vyukov
  Keegan McAllister                     Kostya Serebryany
  Richo Healey                          Martijn Bogaard
  rc0r                                  Jonathan Foote
  Christian Holler                      Dominique Pelle
  Jacek Wielemborek                     Leo Barnes
  Jeremy Barnes                         Jeff Trull
  Guillaume Endignoux                   ilovezfs
  Daniel Godas-Lopez                    Franjo Ivancic
  Austin Seipp                          Daniel Komaromy
  Daniel Binderman                      Jonathan Metzman
  Vegard Nossum                         Jan Kneschke
  Kurt Roeckx                           Marcel Boehme
  Van-Thuan Pham                        Abhik Roychoudhury
  Joshua J. Drake                       Toby Hutton
  Rene Freingruber                      Sergey Davidoff
  Sami Liedes                           Craig Young
  Andrzej Jackowski                     Daniel Hodson
  Nathan Voss                           Dominik Maier
  Andrea Biondo                         Vincent Le Garrec
  Khaled Yakdan                         Kuang-che Wu
  Josephine Calliotte                   Konrad Welc
```

Thank you!
(For people sending pull requests - please add yourself to this list :-)

## Contact

Questions? Concerns? Bug reports? The contributors can be reached via
[https://github.com/AFLplusplus/AFLplusplus](https://github.com/AFLplusplus/AFLplusplus)

There is also a mailing list for the afl/afl++ project; to join, send a mail to
<afl-users+subscribe@googlegroups.com>. Or, if you prefer to browse archives
first, try: [https://groups.google.com/group/afl-users](https://groups.google.com/group/afl-users)<|MERGE_RESOLUTION|>--- conflicted
+++ resolved
@@ -39,21 +39,6 @@
   with laf-intel and redqueen, unicorn mode, gcc plugin, full *BSD, Solaris and
   Android support and much, much, much more.
 
-<<<<<<< HEAD
-  | Feature/Instrumentation  | afl-gcc | llvm_mode | gcc_plugin | qemu_mode        | unicorn_mode |
-  | ------------------------ |:-------:|:---------:|:----------:|:----------------:|:------------:|
-  | NeverZero                |    x    |     x(1)  |      (2)   |         x        |       x      |
-  | Persistent mode          |         |     x     |     x      | x86[_64]/arm[64] |       x      |
-  | LAF-Intel / CompCov      |         |     x     |            | x86[_64]/arm[64] | x86[_64]/arm |
-  | CmpLog                   |         |     x     |            | x86[_64]/arm[64] |              |
-  | Selective instrumentation|         |     x     |     x      |        (x)(3)    |              |
-  | Non-colliding coverage   |         |     x(4)  |            |        (x)(5)    |              |
-  | InsTrim                  |         |     x     |            |                  |              |
-  | Ngram prev_loc coverage  |         |     x(6)  |            |                  |              |
-  | Context coverage         |         |     x     |            |                  |              |
-  | Auto dictionary          |         |     x(7)  |            |                  |              |
-  | Snapshot LKM support     |         |     x     |            |        (x)(5)    |              |
-=======
   | Feature/Instrumentation | afl-gcc | llvm_mode | gcc_plugin | qemu_mode        | unicorn_mode |
   | ----------------------- |:-------:|:---------:|:----------:|:----------------:|:------------:|
   | NeverZero               | x86[_64]|     x(1)  |      (2)   |         x        |       x      |
@@ -67,7 +52,6 @@
   | Context coverage        |         |     x     |            |                  |              |
   | Auto dictionary         |         |     x(7)  |            |                  |              |
   | Snapshot LKM support    |         |     x     |            |        (x)(5)    |              |
->>>>>>> 986af28d
 
   1. default for LLVM >= 9.0, env var for older version due an efficiency bug in llvm <= 8
   2. GCC creates non-performant code, hence it is disabled in gcc_plugin
